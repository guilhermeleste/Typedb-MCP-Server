--- conflicted
+++ resolved
@@ -75,7 +75,6 @@
 
 O fluxo de implantação padrão utiliza o HashiCorp Vault para fornecer a senha do TypeDB por meio do Vault Agent. Após configurar o Vault com o AppRole e o segredo `kv/typedb-mcp-server/config`, coloque os arquivos `role_id.txt` e `secret_id.txt` no diretório `production-secrets/` e execute:
 
-<<<<<<< HEAD
 ```bash
 docker compose -f docker-compose.production.yml up -d --build
 ```
@@ -91,11 +90,7 @@
 ```bash
 docker compose up -d --build
 ```
-=======
-1. Clone o repositório: `git clone https://github.com/guilhermeleste/Typedb-MCP-Server.git && cd Typedb-MCP-Server`
-2. Se o seu TypeDB (serviço `typedb-server-dev` no `docker-compose.yml`) exigir senha, crie um arquivo de texto contendo a senha e defina `TYPEDB_PASSWORD_FILE` apontando para ele no `.env` ou nas variáveis de ambiente.
-3. Execute: `docker-compose up -d --build`
->>>>>>> e44a2c19
+
 
 O arquivo é montado como Docker Secret e a aplicação o lê via `TYPEDB_PASSWORD_FILE=/run/secrets/db_password`.
 
@@ -134,11 +129,8 @@
 
 **Variáveis de Ambiente Chave:**
 
-<<<<<<< HEAD
 - `TYPEDB_PASSWORD_FILE`: Caminho do arquivo contendo a senha do TypeDB. Em produção esse arquivo é gerado pelo Vault Agent; em desenvolvimento é montado via Docker Secret.
-=======
-- `TYPEDB_PASSWORD_FILE`: **Obrigatória** se o TypeDB usa autenticação. Aponte para um arquivo contendo a senha em texto simples.
->>>>>>> e44a2c19
+
 
     ```bash
     export TYPEDB_PASSWORD_FILE="/caminho/para/senha.txt"
