# Typedb-MCP-Server

Servidor Rust de alta performance, seguro e extensível, atuando como gateway MCP (Model Context Protocol) para o banco de dados TypeDB. Expõe endpoints WebSocket (MCP), HTTP REST para métricas Prometheus, integra autenticação OAuth2 opcional, tracing distribuído (OpenTelemetry) e métricas detalhadas.

Este projeto visa fornecer uma ponte robusta e eficiente entre clientes que utilizam o Model Context Protocol e um backend TypeDB, com foco em segurança, observabilidade e extensibilidade, permitindo que aplicações, incluindo Modelos de Linguagem de Grande Escala (LLMs), interajam de forma padronizada com o TypeDB.

---

## Índice

- [Typedb-MCP-Server](#typedb-mcp-server)
  - [Índice](#índice)
  - [Visão Geral](#visão-geral)
  - [Principais Funcionalidades](#principais-funcionalidades)
  - [Status do Projeto](#status-do-projeto)
  - [Começando](#começando)
    - [Pré-requisitos](#pré-requisitos)
    - [Instalação](#instalação)
      - [Usando Docker (Produção)](#usando-docker-produo)
      - [Desenvolvimento Local](#desenvolvimento-local)
      - [A partir do Código-Fonte](#a-partir-do-código-fonte)
    - [Configuração Essencial](#configuração-essencial)
    - [Execução](#execução)
  - [Endpoints Principais](#endpoints-principais)
  - [Segurança](#segurança)
  - [Observabilidade](#observabilidade)
  - [Extensibilidade](#extensibilidade)
  - [Documentação Completa](#documentação-completa)
  - [Contribuição](#contribuição)
  - [Licença](#licença)
  - [Agradecimentos](#agradecimentos)

---

## Visão Geral

O Typedb-MCP-Server é um componente crucial para arquiteturas que necessitam de interação programática e segura com o TypeDB. Ele implementa o Model Context Protocol, permitindo que diversos tipos de clientes (como LLMs, ferramentas de desenvolvimento ou microsserviços) utilizem um conjunto padronizado de ferramentas para consultar dados, manipular esquemas e administrar o banco de dados.

Construído em Rust, o servidor foi desenvolvido com foco em performance (utilizando Tokio e Axum) e segurança (suporte a TLS e OAuth2).

## Principais Funcionalidades

- **Gateway MCP para TypeDB:** Expõe as funcionalidades do TypeDB através do Model Context Protocol.
- **Transporte WebSocket:** Comunicação principal via WebSockets (WSS para TLS).
- **Segurança Robusta:**
  - TLS para o servidor MCP (HTTPS/WSS) e para a conexão com o TypeDB.
  - Autenticação de cliente opcional via OAuth2/JWT, com validação de `issuer`, `audience` e escopos.
  - Controle de acesso granular por ferramenta MCP através de escopos OAuth2.
- **Observabilidade Abrangente:**
  - Métricas detalhadas no formato Prometheus (`/metrics`).
  - Tracing distribuído com OpenTelemetry (exportação OTLP).
  - Logging JSON estruturado e configurável.
  - Endpoints de Health Check (`livez`, `/readyz`).
- **Configurabilidade Flexível:** Via arquivo TOML e variáveis de ambiente.
- **Extensibilidade:** Arquitetura modular que facilita a adição de novas ferramentas MCP.
- **Suporte a Docker:** `Dockerfile` e exemplos `docker-compose` para desenvolvimento e implantação.

## Status do Projeto

- **Versão Atual:** `0.1.0` (conforme `Cargo.toml`)
- **Estado:** Em desenvolvimento ativo. Funcionalidades principais implementadas, com foco contínuo em estabilidade, segurança e melhorias.
- Consulte as [Issues do GitHub](https://github.com/guilhermeleste/Typedb-MCP-Server/issues) para funcionalidades planejadas e problemas conhecidos.

## Começando

### Pré-requisitos

- **Rust:** Versão `>= 1.87.0` (conforme `rust-toolchain.toml`).
- **TypeDB Server:** Instância acessível (v3.2.0 ou compatível).
- **Docker & Docker Compose:** Recomendado para facilidade de uso.
- Consulte o [Guia do Usuário - Pré-requisitos](/docs/user_guide/02_prerequisites.md) para uma lista detalhada.

### Instalação

#### Usando Docker (Produção)

O fluxo recomendado de produção utiliza o HashiCorp Vault para fornecer a senha do TypeDB através do Vault Agent. Configure um AppRole no Vault, armazene o segredo em `kv/typedb-mcp-server/config` e coloque os arquivos `role_id.txt` e `secret_id.txt` em `production-secrets/`. Em seguida execute:

```bash
docker compose -f docker-compose.production.yml up -d --build
```

Esse compose inicia um Vault, o TypeDB e o servidor MCP. O Vault Agent roda no entrypoint do contêiner, renderiza a senha em `/vault/secrets/db_password.txt` e a aplicação a carrega via `TYPEDB_PASSWORD_FILE`.

Para detalhes sobre configuração do Vault e uso em produção, consulte [`README.docker.md`](./README.docker.md) e a seção [Instalação com Docker](/docs/user_guide/03_installation.md#2-usando-docker).

#### Desenvolvimento Local

Para desenvolvimento local sem a complexidade do Vault, utilize `docker-compose.yml`. Crie o arquivo `local-dev-secrets/password.txt` com a senha desejada e execute:

```bash
docker compose up -d --build
```


O compose monta esse arquivo como um Docker Secret dentro do contêiner e a aplicação o lê através da variável `TYPEDB_PASSWORD_FILE=/run/secrets/db_password`.

#### A partir do Código-Fonte

1. Clone o repositório (se ainda não o fez).
2. Compile: `cargo build --release`
    O binário estará em `target/release/typedb_mcp_server`.

Consulte o [Guia de Instalação a partir do Código-Fonte](/docs/user_guide/03_installation.md#1-compilando-a-partir-do-código-fonte) para mais detalhes.

### Configuração Essencial

A configuração é feita primariamente via arquivo TOML (padrão: `typedb_mcp_server_config.toml`) e pode ser sobrescrita ou complementada por variáveis de ambiente.

**1. Arquivo de Configuração TOML:**

Crie ou utilize o arquivo `typedb_mcp_server_config.toml` (ou `config.dev.toml`, `config.test.toml` dependendo do ambiente).

**Exemplo Mínimo (`typedb_mcp_server_config.toml`):**

```toml
[typedb]
address = "localhost:1729"  # Endereço do seu TypeDB Server

[server]
bind_address = "0.0.0.0:8787" # Onde o MCP Server escutará
```

**2. Variáveis de Ambiente e Arquivos `.env`:**

Variáveis de ambiente têm precedência sobre as configurações do arquivo TOML. Para facilitar o gerenciamento, especialmente em desenvolvimento local, você pode usar arquivos `.env`.

- **`.env.example`**: Este arquivo serve como um template e documentação para as variáveis de ambiente suportadas. Copie-o para `.env`.
- **`.env`**: Crie este arquivo na raiz do projeto (copiando de `.env.example`) e preencha com seus valores locais. **Este arquivo não deve ser versionado se contiver segredos.**

**Variáveis de Ambiente Chave:**

- `TYPEDB_PASSWORD_FILE`: Caminho do arquivo contendo a senha do TypeDB. Em produção esse arquivo é gerado pelo Vault Agent; em desenvolvimento é montado via Docker Secret.


    ```bash
    export TYPEDB_PASSWORD_FILE="/caminho/para/senha.txt"
    # Ou defina em seu arquivo .env:
    # TYPEDB_PASSWORD_FILE=/caminho/para/senha.txt
    ```

    **Importante:** Nunca coloque a senha diretamente no arquivo TOML nem versione o arquivo de senha.

- `MCP_CONFIG_PATH`: Permite especificar um caminho alternativo para o arquivo de configuração TOML.

    ```bash
    export MCP_CONFIG_PATH="config/custom_config.toml"
    # Ou defina em seu arquivo .env:
    # MCP_CONFIG_PATH=config/custom_config.toml
    ```

- `RUST_LOG`: Controla o nível de log.

    ```bash
    export RUST_LOG="info,typedb_mcp_server=debug"
    # Ou defina em seu arquivo .env:
    # RUST_LOG=info,typedb_mcp_server=debug
    ```

**Sobrescrevendo Configurações TOML com Variáveis de Ambiente:**

Qualquer configuração do arquivo TOML pode ser sobrescrita usando variáveis de ambiente. O formato é `MCP_<NOME_DA_SECAO>__<NOME_DO_CAMPO>=<VALOR>`.

Exemplos:

- `MCP_SERVER__BIND_ADDRESS="127.0.0.1:9000"`
- `MCP_TYPEDB__ADDRESS="typedb.example.com:1729"`
- `MCP_AUTH__OAUTH_ENABLED=false`

Para todas as opções de configuração e variáveis de ambiente correspondentes, consulte a [Referência Completa de Configuração](/docs/reference/configuration.md) e o arquivo `.env.example`.

Veja também:

- [`typedb_mcp_server_config.toml`](./typedb_mcp_server_config.toml) (configuração padrão)
- [`config.example.toml`](./config.example.toml) (template para TOML)
- [`.env.example`](./.env.example) (template para variáveis de ambiente)

### Execução

Após a instalação e configuração:

- **Com Cargo:**

    ```bash
    # Defina TYPEDB_PASSWORD_FILE apontando para a senha se necessário
    cargo run --release
    ```

- **Binário Compilado:**

    ```bash
    # Defina TYPEDB_PASSWORD_FILE apontando para a senha se necessário
    ./target/release/typedb_mcp_server
    ```

- **Com Docker Compose:** (já mencionado na instalação) `docker-compose up`

Consulte o [Guia do Usuário - Executando o Servidor](/docs/user_guide/05_running_the_server.md) para mais detalhes.

## Endpoints Principais

- **WebSocket MCP:** `ws://<host>:<porta_servidor>/mcp/ws` (ou `wss://` com TLS). Path configurável via `server.mcp_websocket_path`.
- **Métricas Prometheus:** `http://<host>:<porta_metricas>/metrics`. Path e porta configuráveis.
- **Health Checks:** `livez` e `/readyz`.

Consulte a [Referência da API - Endpoints HTTP](/docs/reference/api.md#2-endpoints-http) para detalhes.

## Segurança

- **TLS:** Fortemente recomendado para todas as comunicações em produção (MCP e TypeDB).
- **OAuth2/JWT:** Autenticação de cliente opcional, com suporte a JWKS, validação de issuer/audience e escopos.
- **Gerenciamento de Credenciais:** utilize `TYPEDB_PASSWORD_FILE` apontando para um arquivo de senha e ferramentas como Vault para gerenciá-lo.
- **Limitação de Taxa e CORS:** Configuráveis para maior segurança.

Veja mais em [Guia do Usuário - Segurança Básica](/docs/user_guide/09_security_basics.md) e [Referência de Configuração](/docs/reference/configuration.md).

## Observabilidade

- **Métricas:** Formato Prometheus, acessível via HTTP. Veja a [Lista de Métricas](/docs/reference/metrics_list.md).
- **Logging:** Logs JSON estruturados e configuráveis via `RUST_LOG` ou arquivo de configuração.
- **Tracing Distribuído:** Suporte a OpenTelemetry (OTLP).
- **Health Checks:** `livez` para liveness e `/readyz` para readiness (incluindo dependências).

Detalhes em [Guia do Usuário - Observabilidade](/docs/user_guide/08_observability.md).

## Extensibilidade

Novas ferramentas MCP podem ser adicionadas de forma modular. Consulte o [Guia do Desenvolvedor - Adicionando Novas Ferramentas MCP](/docs/developer_guide/05_adding_new_mcp_tools.md).

## Documentação Completa

Para uma exploração aprofundada de todos os aspectos do Typedb-MCP-Server, visite nossa documentação completa:

➡️ **[Página Inicial da Documentação](/docs/index.md)**

Principais seções:

- **[Guia do Usuário](/docs/user_guide/01_introduction.md):** Para instalação, configuração e uso.
- **[Guia do Desenvolvedor](/docs/developer_guide/01_introduction.md):** Para entender a arquitetura, código e como contribuir.
- **[Referência de Configuração](/docs/reference/configuration.md):** Todas as opções de configuração.
- **[Referência da API](/docs/reference/api.md):** Detalhes das ferramentas MCP e endpoints HTTP.
- **[Perguntas Frequentes (FAQ)](/docs/FAQ.md)**

## Testes de Integração

<<<<<<< HEAD
Os testes de integração utilizam `docker compose` para subir instâncias do TypeDB e do servidor com configurações de exemplo. Para executá-los é necessário ter o **Docker** instalado **e o daemon em execução**.
=======
Os testes de integração utilizam `docker compose` para subir instâncias do TypeDB e do servidor com configurações de exemplo. Para executá-los é necessário ter o **Docker** instalado.
>>>>>>> 43b732ce

Arquivos de exemplo contendo credenciais do Vault são fornecidos em `test-secrets/`. Eles são montados nos containers durante os testes e podem ser sobrescritos conforme necessário.

Execute:

```bash
cargo test --test integration
```

## Contribuição

Suas contribuições são muito bem-vindas! Por favor, leia nosso [Guia de Contribuição](./CONTRIBUTING.md) e nosso [Código de Conduta](./CODE_OF_CONDUCT.md).

## Licença

Este projeto é licenciado sob a [Licença MIT](./LICENSE).

## Agradecimentos

- A toda a equipe e comunidade por trás do TypeDB e do Model Context Protocol.
- Aos desenvolvedores das inúmeras bibliotecas Rust de alta qualidade que tornam este projeto possível.

---
> Gerado automaticamente a partir do código-fonte em 16/05/2025. Para detalhes de implementação, consulte os módulos e a documentação interna.<|MERGE_RESOLUTION|>--- conflicted
+++ resolved
@@ -243,11 +243,8 @@
 
 ## Testes de Integração
 
-<<<<<<< HEAD
 Os testes de integração utilizam `docker compose` para subir instâncias do TypeDB e do servidor com configurações de exemplo. Para executá-los é necessário ter o **Docker** instalado **e o daemon em execução**.
-=======
-Os testes de integração utilizam `docker compose` para subir instâncias do TypeDB e do servidor com configurações de exemplo. Para executá-los é necessário ter o **Docker** instalado.
->>>>>>> 43b732ce
+
 
 Arquivos de exemplo contendo credenciais do Vault são fornecidos em `test-secrets/`. Eles são montados nos containers durante os testes e podem ser sobrescritos conforme necessário.
 
